# adf - :alembic: c++ analog and digital filter library (In Progress)

The repository contains the adf library code. Adf is an open-source solution of C++ code (compliant to C++11) designed for synthesis and design filters.

# About adf

Adf is an open-source C++ classes collection library designed to implementation of analog active and digital iir and fir filters.
Inside adf includes estimate normalized transfer functions for the Butterworth, Chebyshev, inverse Chebyshev, and elliptic approximation case. Conversion of the normalized low pass filter to an denormalized low pass, high pass, band pass, or band stop filter, and addition, the calculation of the frequency response for analog filter. For design digital iir (recursive) filter using method of a bilinear z-transform. With further calculation the frequency response. Also in library contained custom fast fourier transformation module.

# Quickstart
todo

# Building adf
<<<<<<< HEAD

To build adf you need using CMake.

# Codemap

Adf contains the following C++ modules components:

advmath Advanced mathematical methods.
Contain hyperbolic, elliptic and other special methods which all other adf code depends on.

anfilter Calculate of the analog active filters

base Internal basic methods and definitions. Not used outside.

complex Basic implementation class of the complex number.

fft Fast Fourier transformation.
 
fresp Calculate the frequency response of a filter using starting and stopping frequency.

iirfilter Calculate of the digital iir-filter.

polynomial Custom representation of the polynomial class.

# License

The adf c++ library is licensed under the terms of the Apache license. See LICENSE for more information.

# Links

For more information about adf and methods for filter design, see:

Les Thede - Practical analog and digital filter design.
Hercules G. Dimopoulos - Analog Electronic Filters. Theory, Design and Synthesis.
Wai-Kai Chen - Passive, Active, and Digital Filters.
Gabor C. Temes - Modern Filter theory and design.
Emmanual C. Ifeachor - Digital Signal Processing. A Practical Approach.

=======

To build adf you need using CMake.

# Codemap

Adf contains the following C++ modules components:

* advmath Advanced mathematical methods.
<br /> Contain hyperbolic, elliptic and other special methods which all other adf code depends on.

* anfilter Calculate of the analog active filters

* base Internal basic methods and definitions. Not used outside.

* complex Basic implementation class of the complex number.

* fft Fast Fourier transformation.
 
* fresp Calculate the frequency response of a filter using starting and stopping frequency.

* iirfilter Calculate of the digital iir-filter.

* polynomial Custom representation of the polynomial class.

# License

The adf c++ library is licensed under the terms of the Apache license. See LICENSE for more information.

# Links

For more information about adf and methods for filter design, see:

Les Thede - Practical analog and digital filter design.

Hercules G. Dimopoulos - Analog Electronic Filters. Theory, Design and Synthesis.

Wai-Kai Chen - Passive, Active, and Digital Filters.

Gabor C. Temes - Modern Filter theory and design.

Emmanual C. Ifeachor - Digital Signal Processing. A Practical Approach.
>>>>>>> 8fb33319
<|MERGE_RESOLUTION|>--- conflicted
+++ resolved
@@ -11,46 +11,6 @@
 todo
 
 # Building adf
-<<<<<<< HEAD
-
-To build adf you need using CMake.
-
-# Codemap
-
-Adf contains the following C++ modules components:
-
-advmath Advanced mathematical methods.
-Contain hyperbolic, elliptic and other special methods which all other adf code depends on.
-
-anfilter Calculate of the analog active filters
-
-base Internal basic methods and definitions. Not used outside.
-
-complex Basic implementation class of the complex number.
-
-fft Fast Fourier transformation.
- 
-fresp Calculate the frequency response of a filter using starting and stopping frequency.
-
-iirfilter Calculate of the digital iir-filter.
-
-polynomial Custom representation of the polynomial class.
-
-# License
-
-The adf c++ library is licensed under the terms of the Apache license. See LICENSE for more information.
-
-# Links
-
-For more information about adf and methods for filter design, see:
-
-Les Thede - Practical analog and digital filter design.
-Hercules G. Dimopoulos - Analog Electronic Filters. Theory, Design and Synthesis.
-Wai-Kai Chen - Passive, Active, and Digital Filters.
-Gabor C. Temes - Modern Filter theory and design.
-Emmanual C. Ifeachor - Digital Signal Processing. A Practical Approach.
-
-=======
 
 To build adf you need using CMake.
 
@@ -91,5 +51,4 @@
 
 Gabor C. Temes - Modern Filter theory and design.
 
-Emmanual C. Ifeachor - Digital Signal Processing. A Practical Approach.
->>>>>>> 8fb33319
+Emmanual C. Ifeachor - Digital Signal Processing. A Practical Approach.